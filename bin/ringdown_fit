--- conflicted
+++ resolved
@@ -19,10 +19,6 @@
 # Foundation, Inc., 51 Franklin Street, Fifth Floor, Boston,
 # MA 02110-1301, USA.
 
-<<<<<<< HEAD
-
-=======
->>>>>>> d348372e
 import os
 import argparse
 import configparser
@@ -94,15 +90,10 @@
     
     if config.has_section('run'):
         run_kws = {k: literal_eval(v) for k,v in config['run'].items()}
-<<<<<<< HEAD
-        # check for numpy threading options
-        os.environ["OMP_NUM_THREADS"] = str(run_kws.pop('omp_num_threads', 1))
-=======
         if run_kws.pop('omp_num_threads', False):
             logging.warning("omp_num_threads is set in the configuration file, "
                             "but it will be ignored. Use the command line "
                             "option instead.")
->>>>>>> d348372e
     else:
         run_kws = {}
     run_kws['prior'] = args.prior or run_kws.get('prior', False)
@@ -125,9 +116,6 @@
     # TODO: is this necessary or can we import up top?
     import ringdown as rd
     
-    # import ringdown at this stage after setting numpy threading options
-    import ringdown as rd
-
     fit = rd.Fit.from_config(config)
     fit.run(**run_kws)
     
