__all__ = ['Signal', 'Ringdown', 'simulated_template', 'IMR']

from pylab import *
import lal
from .data import *
from .peak import *
from . import qnms
import pandas as pd
from scipy.interpolate import interp1d
from inspect import getfullargspec

def _ishift(hp_t, hc_t):
    hmag = np.sqrt(hp_t*hp_t + hc_t*hc_t)

    ib = np.argmax(hmag)
    if ib == len(hmag) - 1:
        ic = 0
        ia = ib-1
    elif ib == 0:
        ia = len(hmag)-1
        ic = 1
    else:
        ia = ib-1
        ic = ib+1

    a = hmag[ia]
    b = hmag[ib]
    c = hmag[ic]

    return (len(hmag) - (ib + (3*a - 4*b + c)/(2*(a-2*b+c)) - 1))%len(hmag)


class Signal(TimeSeries):
    _metadata = ['parameters']

    def __init__(self, *args, parameters=None, **kwargs):
        super(Signal, self).__init__(*args, **kwargs)
        self.parameters = parameters or {}

    @property
    def _constructor(self):
        return Signal

    @property
    def t0(self):
        return self.get_parameter('t0', None)

    def get_parameter(self, k, *args):
        return self.parameters.get(k.lower(), *args) 

    @property
    def _hp(self):
        return np.real(self) 

    @property
    def hp(self):
        return Signal(self._hp, index=self.index, parameters=self.parameters)

    @property
    def _hc(self):
        return -np.imag(self) 

    @property
    def hc(self):
        return Signal(self._hc, index=self.index, parameters=self.parameters)

    def project(self, ifo=None, t0=None, antenna_patterns=None, delay=None,
                ra=None, dec=None, psi=None, fd_shift=False, interpolate=False):
        if antenna_patterns is None and ifo:
            tgps = lal.LIGOTimeGPS(t0 or self.t0)
            gmst = lal.GreenwichMeanSiderealTime(tgps)
            det = lal.cached_detector_by_prefix[ifo]
            antenna_patterns = lal.ComputeDetAMResponse(det.response, ra, dec,
                                                        psi, gmst)
        Fp, Fc = antenna_patterns
        h = Fp*self._hp + Fc*self._hc
        if isinstance(delay, str):
            if delay.lower() == 'from_geo':
                tgps = lal.LIGOTimeGPS(t0 or self.t0)
                det = lal.cached_detector_by_prefix[ifo]
                delay = lal.TimeDelayFromEarthCenter(det.location,ra,dec,tgps)
            else:
                raise ValueError("invalid delay reference: {}".format(delay))
        else:
            delay = delay or 0
        if fd_shift:
            h_fd = np.fft.rfft(h)
            frequencies = np.fft.rfftfreq(len(h), d=self.delta_t)
            timeshift_vector = np.exp(-2.*1j*np.pi*delay*frequencies)
            h = np.fft.irfft(h_fd * timeshift_vector)
        else:
            idt = int(round(delay * self.fsamp))
            if interpolate:
                hint = interp1d(self.time, h, kind='cubic', fill_value=0,
                                bounds_error=False)
                dt = (idt - delay*self.fsamp)*self.delta_t
                h = hint(self.time + dt)
            h = np.roll(h, idt)
        return Data(h, ifo=ifo, index=self.time)

    def find_peak(self):
        ipeak = len(self) - _ishift(self._hp, self._hc)
        tpeak = self.delta_t*ipeak + float(self.time[0])
        return tpeak

<<<<<<< HEAD
    def interpolate(self, times=None, t0=None, duration=None, fsamp=None):
        """
        Arguments
        ---------
        times : list or numpy array or pd.Series
            array of GPS times (seconds) to label the times
        t0 : float
            instead of an array of times, one can provide the start time t0
            at geocenter, the duration or/and the sample rate. If both this and
            times is provided then this takes the duration and fsamp from the times
            array and sets the t0 to be the initial one

        duration: float
            duration of the new interpolated signal
        fsamp: float
            sample rate of the new interpolated signal
        """
        if times is None:
            # Set default values if needed
            t0 = t0 or self.time.min()
            duration = duration or (self.time.max() - t0)
            fsamp = fsamp or self.fsamp

            # Find Number of points
            # +1 because int(round(duration*fsamp)) counts the number of intervals
            N = int(round(duration*fsamp)) + 1

            # Create the timing array
            times = np.arange(N)/fsamp + t0

            # Make sure we don't include points outside of the index
            if times.max() > self.time.max():
                times = times[times <= self.time.max()]
        elif t0 is not None:
            # Use the times array for the delta_t and duration, but set 
            # the t0 provided
            times = times - times[0] + t0

        # Interpolate to the new times
        hp_interp_func = interp1d(self.time, self.hp.values, kind='cubic', fill_value=0, bounds_error=False);
        hc_interp_func = interp1d(self.time, self.hc.values, kind='cubic', fill_value=0, bounds_error=False);
        hp_interp = hp_interp_func(times)
        hc_interp = hc_interp_func(times)
        signal_val = hp_interp - 1j*hc_interp

        # Set up the parameters for a new copy of this object
        kwargs = {'index': times}
        for keyword in self._metadata:
            kwargs[keyword] = getattr(self, keyword, None)

        return self._constructor(signal_val, **kwargs)

    def plot(self):
        """
        Plot the function's hp and hc components.
        Remember that the value of this timeseries is h = hp -1j*hc
        """
        fig,ax = subplots(1)
        ax.plot(self.time, self.hp,label="hp")
        ax.plot(self.time, self.hc, label="hc")
        legend(loc='best')
        show()


class IMR(Signal):
    _metadata = ['parameters','posterior_sample', 't_dict']

    def __init__(self, *args, posterior_sample=None, t_dict=None, **kwargs):
        if isinstance(posterior_sample,pd.DataFrame):
            posterior_sample = posterior_sample.squeeze().to_dict()

        super(IMR, self).__init__(*args, **kwargs)
        self.posterior_sample = posterior_sample
        self.t_dict = t_dict

    @classmethod
    def from_posterior(cls, posterior_sample, wf=None, dt=(1/4096),
                            interpolation_times=None, f_low=20.0, f_ref=20.0):
        """
        Constructs the IMR signal from a posterior sample

        Arguments
        ---------
        posterior_sample : dataframe or dictionary
            contains one particular posterior sample, with sky location
            and geocent_time
        wf : int
            One can provide a particular waveform code they would like to run
            with
        dt: float
            duration of the new interpolated signal
        interpolation_times: dictionary of time arrays for each ifo
            if there is a dictionary of times for each detector, this will
            interpolate at each ifo
        """
        if isinstance(posterior_sample,pd.DataFrame) or isinstance(posterior_sample,pd.Series):
            posterior_sample = posterior_sample.squeeze().to_dict()

        if not isinstance(posterior_sample, dict):
            raise ValueError("Expected posterior_sample to be a dict or a one-row pandas DataFrame or Series")

        if wf is None:
            wf = int(posterior_sample['waveform_code'])

        waveform_dt = dt

        t_peak, t_dict, hp,hc = complex_strain_peak_time_td(posterior_sample, wf=wf,
                                                                 dt=dt, f_low=f_low, f_ref=f_ref)
        signal_dict = {}
        # At Geocent
        geocent_time = posterior_sample['geocent_time']
        ts_geocent = (np.arange(len(hp.data.data)))*waveform_dt + float(hp.epoch) + geocent_time
        hpdf = Data(hp.data.data,index=ts_geocent)
        hcdf = Data(hc.data.data,index=ts_geocent)
        signal_dict['geocent'] = {'hp': hpdf,'hc': hcdf}

        # Get Times
        tgps = lal.LIGOTimeGPS(geocent_time)
        gmst = lal.GreenwichMeanSiderealTime(tgps)
            
        params = posterior_sample.copy()
        params.update({(k+'_peak'):v for k,v in t_dict.items()})
        params['t0'] = t_peak

        main = hpdf - 1j*hcdf
        result = cls(main, index=ts_geocent, posterior_sample=posterior_sample, 
                            parameters=params, t_dict=t_dict)
            
        return result

    def time_delay(self, t0_geocent, ifo):
        tgps = lal.LIGOTimeGPS(t0_geocent)
        gmst = lal.GreenwichMeanSiderealTime(tgps)
        det = lal.cached_detector_by_prefix[ifo]

        if self.posterior_sample is not {}:
            ra = self.posterior_sample['ra']
            dec = self.posterior_sample['dec']
            psi = self.posterior_sample['psi']
        else:
            raise KeyError("Posterior Samples haven't been filled into this object")

        # Get patterns and timedelay
        timedelay = lal.TimeDelayFromEarthCenter(det.location,  ra, dec, tgps)
        return timedelay

    @property
    def _constructor(self):
        return IMR

    @property
    def projections(self):
        """
        A dictionary of projections onto each detector.

        Returns
        --------
        dict with the key value pairing {ifo : Data ...}

        Note
        ---------
        This method projects with a timeshift, which means that
        the time index of the projection will be shifted with respect
        to the Signal time index so that there is an element by element
        correspondence between the Signal values and the projected Data
        values.
        """
        return {ifo: getattr(self,ifo) for ifo in ['H1','L1','V1']}

    def project_with_timeshift(self, ifo):
        """
        Given a detector name, it projects the signal onto that
        interferometer so that:

            h = Fp*hp + Fc*hc
            t = t + detectortimedelay

        This makes sure that if we have a signal that starts at
        the geocent signal peak, then the projected signal start
        time corresponds to the geocent signal peak time delayed 
        to H1 (a.k.a H1_peak)


        Arguments
        ---------
        ifo : str, one of 'H1','L1' or 'V1'
            name of the interferometer you would like to project to

        Note
        ---------
        This method projects with a timeshift, which means that
        the time index of the projection will be shifted with respect
        to the Signal time index so that there is an element by element
        correspondence between the Signal values and the projected Data
        values.
        """
        tgps = lal.LIGOTimeGPS(self.posterior_sample['geocent_time'])
        gmst = lal.GreenwichMeanSiderealTime(tgps)
        det = lal.cached_detector_by_prefix[ifo]

        if self.posterior_sample is not {}:
            ra = self.posterior_sample['ra']
            dec = self.posterior_sample['dec']
            psi = self.posterior_sample['psi']
        else:
            raise KeyError("Posterior Samples haven't been filled into this object")

        # Get patterns and timedelay
        Fp, Fc = lal.ComputeDetAMResponse(det.response, ra, dec, psi, gmst)
        timedelay = lal.TimeDelayFromEarthCenter(det.location,  ra, dec, tgps)

        # Get new time detector time index
        ts_detector = self.time + timedelay 

        # Construct the data objects and use the antenna_patterns to project
        hpdf = Data(self._hp, index=ts_detector,ifo=ifo)
        hcdf = Data(self._hc, index=ts_detector, ifo=ifo)
        signal = Fp*hpdf + Fc*hcdf
        return signal

    @property
    def H1(self):
        """
        Finds the signal at H1
        """ 
        return self.project_with_timeshift('H1')

    @property
    def L1(self):
        """
        Finds the signal at L1
        """
        return self.project_with_timeshift('L1')

    @property
    def V1(self):
        """
        Finds the signal at V1
        """
        return self.project_with_timeshift('V1')

    def whitened_projections(self, acfs, interpolate_data=False):
        """
        Whitens the data after projecting onto detectors
        based on the passed acf dictionary

        Returns: A dictionary of Data objects labelled by detectors
        where the data is whitened by the corresponding acf provided

        Arguments
        ---------
        acfs : dict 
            dict must have key value pairs: {ifo: AutocorrelationFunction}

        interpolate_data: bool (default=True)
            Interpolates the data to the sample rate of the PSD so that
            whitening can take place

        """
        whitened = {}

        for ifo, acf in acfs.items():
            data = getattr(self,ifo)
            if interpolate_data:
                # Interpolate to the new sample rate 
                # (rest of the things remain the same)
                duration = data.time.max() - data.time.min()
                data = data.interpolate(times=acf.time[acf.time <= duration].time, t0=data.time[0])
            else:
                if acf.delta_t != data.delta_t:
                    raise ValueError("""The data delta_t doesnot match the delta_t of the acf.
                                        If you would like to interpolate the signal, then
                                        set interpolate_data=True as a kwarg of this function""")
            whitened[ifo] = acf.whiten(data)

        return whitened

    def whiten_with_data(self, data, acfs, t0=None, duration=None, flow=None):
        """
        Given a dictionary of data and a dictionary of acfs, this returns
        the whitened data and the whitened IMR signal for each detector. One can set the
        start time (with respect to geocent) and the duration of the required
        returned data

        Arguments:
        -----------
        data: dict
            A dictionary pairing ifo strings with Data objects. This will be
            the strain data for each detector
        acfs: dict
            A dictionary pairing ifo strings with Autocovariance objects. This will
            be the acf for the noise of each detector.
        t0: float
            All returned timestamps will be more than this t0 (when shifted to geocent)
        duration: float
            All returned timestamps will be less than t0+duration (when shifted to geocent)
        flow: float
            The low frequency cutoff needed to condition the provided data. If not provided, it
            is assumed the data is already conditioned
        """
        # Initialize the dictionaries
        whitened_data = {}
        whitened_signal = {}
        signal_projections = self.projections

        # Loop over the detectors
        for ifo in data.keys():
            print(ifo)
            # If t0 and duration not provided, set them to good default values (i.e. donot change the 
            # length or start time of the data array)
            start_ifo = data[ifo].time.min() if t0 is None else (t0 + self.time_delay(t0, ifo))
            end_ifo = data[ifo].time.max() if duration is None else (start_ifo + duration)

            # Get this detector's data, condition and chop it if needed
            ds = int(round(data[ifo].fsamp/acfs[ifo].fsamp))
            data_ifo = data[ifo].condition(flow=flow, ds=ds)[start_ifo:end_ifo]

            # Interpolate this IMR signal's detector data to match the provided timestamps
            signal_ifo = signal_projections[ifo].interpolate(times=data_ifo.time)

            # Check if the provided ACF has the right sample frequency
            if not (np.isclose(acfs[ifo].delta_t, data_ifo.delta_t) and np.isclose(acfs[ifo].delta_t, signal_ifo.delta_t)):
                raise ValueError("The sample rates of the ACF, data and signal donot match")

            # Whiten both data and the signal and append it to the dictionaries
            whitened_data[ifo] = acfs[ifo].whiten(data_ifo)
            whitened_signal[ifo] = acfs[ifo].whiten(signal_ifo)

        return whitened_signal, whitened_data


    def calculate_snr(self, data, acfs, t0=None, duration=None, flow=None):
        """
        Calculates the time-bounded matched filter SNR based on the 
        provided data and the covariance matrix extracted from the
        acfs provided.
        
        Arguments:
        -----------
        data: dict
            A dictionary pairing ifo strings with Data objects. This will be
            the strain data for each detector
        acfs: dict
            A dictionary pairing ifo strings with Autocovariance objects. This will
            be the acf for the noise of each detector.
        t0: float
            All returned timestamps will be more than this t0 (when shifted to geocent)
        duration: float
            All returned timestamps will be less than t0+duration (when shifted to geocent)
        flow: float
            The low frequency cutoff needed to condition the provided data. If not provided, it
            is assumed the data is already conditioned
        """
        whitened_signal, whitened_data = self.whiten_with_data(data=data,acfs=acfs,t0=t0,duration=duration,flow=flow)
        SNR_squared = 0.0
        for ifo in whitened_data.keys():
            signal_optimal_SNR_squared = np.dot(whitened_signal[ifo].values, whitened_signal[ifo].values)
            SNR_squared += (np.dot(whitened_signal[ifo].values, whitened_data[ifo].values)**2)/signal_optimal_SNR_squared
        SNR = np.sqrt(SNR_squared)
        return SNR

    def plot_whitened_with_data(self, data, acfs, t0=None, duration=None, flow=None):
        """
        Plots the comparison of the whitened data and the IMR signal. 
        The t0 and duration of the plot can be set

        Arguments:
        -----------
        data: dict
            A dictionary pairing ifo strings with Data objects. This will be
            the strain data for each detector
        acfs: dict
            A dictionary pairing ifo strings with Autocovariance objects. This will
            be the acf for the noise of each detector.
        t0: float
            All returned timestamps will be more than this t0 (when shifted to geocent)
        duration: float
            All returned timestamps will be less than t0+duration (when shifted to geocent)
        """
        whitened_signal, whitened_data = self.whiten_with_data(data=data,acfs=acfs,t0=t0,duration=duration, flow=flow)
        fig,axes = subplots(len(whitened_data.keys()))
        for i,ifo in enumerate(whitened_data.keys()):
            data = whitened_data[ifo]
            signal_ifo = whitened_signal[ifo]
            axes[i].errorbar(data.time, data.values, yerr=ones_like(data.values), fmt='.', 
             alpha=0.5, label='Data')
            axes[i].plot(signal_ifo.time, signal_ifo.values, color="black", label='IMR')
            axes[i].set_xlabel(r'$t / \mathrm{s}$')
            axes[i].set_ylabel(r'$h_%s(t)$ (whitened)' % ifo[0])

            # Add t_peak if needed
            if (data.time.min() < self.t_dict[ifo]) and (self.t_dict[ifo] < data.time.max()):
                axes[i].axvline(self.t_dict[ifo], linestyle='dashed', c='r', label='Peak Time', alpha=0.5)

            axes[i].legend(loc='best')
        show()
        return fig, axes



=======
>>>>>>> 9b1ca691

class Ringdown(Signal):
    _metadata = ['modes']

    def __init__(self, *args, modes=None, **kwargs):
        super(Ringdown, self).__init__(*args, **kwargs)
        self.modes = qnms.construct_mode_list(modes)

    @property
    def _constructor(self):
        return Ringdown

    @property
    def n_modes(self):
        return len(self.get_parameter('A', []))

    @staticmethod
    def _theta_phi_from_phip_phim(phip, phim):
        return -0.5*(phip + phim), 0.5*(phip - phim)

    @staticmethod
    def _phip_phim_from_theta_phi(theta, phi):
        return phi - theta, -(phi + theta)

    @staticmethod
    def _construct_parameters(ndmin=0, **kws):
        kws = {k.lower(): v for k,v in kws.items()}
        # define parameters that will take precedence for storage
        keys = ['a', 'ellip', 'theta', 'phi', 'omega', 'gamma']
        pars = {k: array(kws.pop(k), ndmin=ndmin) for k in list(kws.keys())
                if k in keys}
        # possibly interpret parameters as coming from a specific stan model
        if 'model' in kws:
            if kws['model'] == 'mchi_aligned':
                # this assumes a template for the oscillatory part like
                #     hp = (1 + cosi**2) * A * cos(wt - phi)
                #     hc = 2*cosi * A * sin(wt - phi)
                # in the parameterization adopted here, this corresponds to 
                #     A = A*(1 + cosi**2), e = 2*cosi / (1 + cosi**2)
                #     phi = phi, theta = 0
                # the ellipticity is already computed within stan, but we need
                # to readjust the definition of the amplitude and add theta
                pars['cosi'] = kws.pop('cosi')*ones_like(pars['a'])
                pars['a'] = pars['a']*(1 + pars['cosi']**2)
                kws['theta'] = zeros_like(pars['a'])
                if 'ellip' not in kws:
                    kws['ellip'] = 2*pars['cosi'] / (1 + pars['cosi']**2)
            elif kws['model'] == 'ftau':
                # this assumes a template for the oscillatory part like
                #     hp = Ax*cos(wt) + Ay*sin(wt) = A*cos(wt - phi)
                #     hc = 0
                # with phi = atan2(Ay, Ax) and A = sqrt(Ax**2 + Ay**2)
                # in the parameterization adopted here, this corresponds to
                #     A = A, ellip = 0, theta = 0, phi = phi
                kws['theta'] = zeros_like(pars['a'])
                kws['ellip'] = zeros_like(pars['a'])
        # obtain frequencies from remnant parameters if necessary
        freq_keys = ['omega', 'gamma', 'f', 'tau']
        if 'modes' in kws and not any([k in kws for k in freq_keys]):
            if 'M' in kws:
                kws['m'] = kws.pop('M')
            kws['approx'] = kws.get('approx', False)
            kws['f'], kws['tau'] = [], []
            for m in kws['modes']:
                f, tau = qnms.KerrMode(m).ftau(kws['chi'], kws['m'],
                                               kws['approx'])
                kws['f'].append(f)
                kws['tau'].append(tau)
        # frequency parameters
        if 'f' in kws and 'omega' not in kws:
            pars['omega'] = 2*pi*array(kws.pop('f'), ndmin=ndmin)
        if 'tau' in kws and 'gamma' not in kws:
            pars['gamma'] = 1/array(kws.pop('tau'), ndmin=ndmin)
        # phase parameters
        if 'phip' in kws and 'phim' in kws:
            theta, phi = Ringdown._theta_phi_from_phip_phim(kws['phip'],
                                                            kws['phim'])
            pars['theta'] = array(theta, ndmin=ndmin)
            pars['phi'] = array(phi, ndmin=ndmin)
        pars.update(kws)
        return pars

    @staticmethod
    def complex_mode(time, omega, gamma, A, ellip, theta, phi):
        """Eq. (8) in Isi & Farr (2021).
        """
        phi_p = phi - theta
        phi_m = - (phi + theta)
        iwt = 1j*omega*time
        vt = gamma*time
        # h = 0.5*A*exp(-time*gamma)*((1 + ellip)*exp(-1j*(wt - phi_p)) +
        #                             (1 - ellip)*exp(1j*(wt + phi_m)))
        h = ((0.5*A)*(1 + ellip))*exp(1j*phi_p - iwt - vt) + \
            ((0.5*A)*(1 - ellip))*exp(1j*phi_m + iwt - vt)
        return h

    #_MODE_PARS = [k.lower() for k in getfullargspec(Ringdown.complex_mode)[0][1:]]
    _MODE_PARS = ['omega', 'gamma', 'a', 'ellip', 'theta', 'phi']

    @classmethod
    def from_parameters(cls, time, t0=0, window=inf, two_sided=True, df_pre=0,
                        dtau_pre=0, mode_isel=None, **kws):
        """Create injection: a sinusoid up to t0, then a damped sinusoiud. The
        (A_pre, df_pre, dtau_pre) parameters can turn the initial sinusoid into
        a sinegaussian, to produce a ring-up.  Can incorporate several modes,
        if (A, phi0, f, tau) are 1D.

        Arguments
        ---------
        mode_isel : list, int
            index or indices of modes to include in template; if `None` 
            includes all modes (default).
        """
        # parse arguments
        all_kws = {k: v for k,v in locals().items() if k not in ['cls','time']}
        all_kws.update(all_kws.pop('kws'))
        modes = all_kws.get('modes', None)

        # reshape arrays (to handle multiple modes)
        t = reshape(time, (len(time), 1))
        signal = zeros(len(time), dtype=complex)

        pars = cls._construct_parameters(ndmin=1, **all_kws)

        # define some masks (pre and post t0) to avoid evaluating the waveform
        # over extremely long time arrays [optional]
        mpost = (time >= t0) & (time < t0 + 0.5*window) 

        # each mode will be a sinusoid up to t0, then a damped sinusoid
        if mode_isel == None:
            mode_isel = slice(None)
        margs = {k: array(pars[k][mode_isel], ndmin=2) for k in cls._MODE_PARS}
        if modes:
            if len(modes) > len(margs[0][0]):
                raise ValueError("insufficient parameters provided")
        signal[mpost] = sum(cls.complex_mode(t[mpost]-t0, *margs.values()),
                            axis=1)

        # add a damping to the amplitude near t0 for t < t0
        if two_sided:
            margs['omega'] = margs['omega']*exp(df_pre)
            margs['gamma'] = -margs['gamma']*exp(-dtau_pre)
            mpre = (time < t0) & (time > t0 - 0.5*window)
            signal[mpre] = sum(cls.complex_mode(t[mpre]-t0, *margs.values()),
                               axis=1)
        return cls(signal, index=time, parameters=pars, modes=modes)
    
    def get_parameter(self, k, *args, **kwargs):
        k = k.lower()
        if k == 'f':
            return self.get_parameter('omega', *args, **kwargs)/ (2*pi)
        elif k == 'tau':
            return 1/self.get_parameter('gamma', *args, **kwargs)
        elif k == 'phip' or k == 'phim':
            th = self.get_parameter('theta', *args, **kwargs)
            ph = self.get_parameter('phi', *args, **kwargs)
            d = dict(zip(['phip', 'phim'],
                         self._phip_phim_from_theta_phi(th, ph)))
            return d[k]
        elif k == 'quality':
            # Q = pi*f*tau
            w = self.get_parameter('omega', *args, **kwargs)
            v = self.get_parameter('gamma', *args, **kwargs)
            return 0.5 * w / v
        else:
            return super().get_parameter(k, *args, **kwargs)

    def get_mode_parameters(self, mode):
        try:
            n = int(mode)
        except (TypeError, ValueError):
            n = self.modes.index(qnms.ModeIndex(*mode))
        pars = {k: self.parameters[k][n] for k in self._MODE_PARS}
        return pars

        


def simulated_template(freq, tau, smprate, duration, theta, phi, amplitude, ra,
                       dec, ifos, tgps, ellip, psi=0):
    """Function to make a simulated signal, as in Isi & Farr (2021)
    [`arXiv:2107.05609 <https://arxiv.org/abs/2107.05609>`_] Eqns. (11)-(13),
    here using a "ring-up" followed by a ring-down as modeled by a time decay
    of :math:`\exp(-|t-t_\mathrm{gps}-\Delta t_\mathrm{ifo}|\gamma)`.
            
    Note that in general this function works best for durations much longer
    than the time delay. No noise is overlaid on this template.

    Arguments
    ---------
    freq : list
        list of frequencies of each tone in Hz.
    tau : list
        damping time of each tone in seconds.
    theta : list
        angle of ellipse in :math:`h_+,h_\\times` space, in radians.
    phi : list
        phase offset of sinusoids, in radians.
    ellip : list
        ellipticity of each tone, :math:`-1 \leq \epsilon \leq 1`.
    smprate : float
        sample rate of signal in Hz.
    duration : float
        length of time of the full signal in seconds.
    ra : float
        source right ascension in radians.
    dec : float
        source declination in radians.
    psi : float
        polarization angles for which to evaluate antenna patterns (def. 0).
    ifos : list
        list of ifos as strings, e.g., `["H1", "L1"]`.
    tgps : float
        GPS time for peak of signal.
    amplitude : list
        amplitude of each tone.
        
    Returns
    -------
    sig_dict : dict
        Dict of signal :class:`ringdown.data.TimeSeries` for each IFO.
    modes_dict : dict
        Dict of mode :class:`ringdown.data.TimeSeries` for each ifo.
    time_delay_dict : dict
        Dict of `lal.TimeDelayFromEarthCenter` for each ifo.
    """
    N = int((duration*smprate))
    t = arange(N)/smprate+tgps-duration/2.0 #list of times that will be used as fake data input
    s = TimeSeries(zeros_like(t), index=t) #array for template signal
    hplus = TimeSeries(zeros_like(t), index=t) #array for h_plus polarization, h_plus = hcos*cos(theta) - epsilon*hsin*sin(theta)
    hcross = TimeSeries(zeros_like(t), index=t) #array for h_cross polarization, h_cross = hcos*sin(theta) + epsilon*hsin*cos(theta)
    hsin = TimeSeries(zeros_like(t), index=t) #sine quadrature
    hsin = TimeSeries(zeros_like(t), index=t) #cosine quadrature
    sig_dict = {} #dicts used for template output
    lal_det = {} #ifo information
    modes_dict = {} #individual mode information
    antenna_patterns = {} #antenna patterns projected onto modes
    time_delay_dict = {} #time delays from Earth center
    omega = 2*pi*array(freq) #frequencies
    gamma = 1./array(tau) #damping
    gmst = lal.GreenwichMeanSiderealTime(tgps)
    for ifo in ifos:
        s = s-s #hacky way to zero out the arrays for fresh signal in each ifo
        lal_det[ifo] = lal.cached_detector_by_prefix[ifo]
        antenna_patterns[ifo] = lal.ComputeDetAMResponse(lal_det[ifo].response, ra, dec, psi, gmst)
        time_delay_dict[ifo] = lal.TimeDelayFromEarthCenter(lal_det[ifo].location, ra, dec, tgps)
        modes_dict[ifo]=[]
        for (w,v,A,E,n,th,ph) in zip(omega,gamma,amplitude,ellip,arange(len(omega)),theta,phi):
            hsin = TimeSeries(A*exp(-abs(t-tgps-time_delay_dict[ifo])*v)*sin(w*(t-tgps-time_delay_dict[ifo])-ph), index=t)
            hcos = TimeSeries(A*exp(-abs(t-tgps-time_delay_dict[ifo])*v)*cos(w*(t-tgps-time_delay_dict[ifo])-ph), index=t)
            hplus= hcos*cos(th)-E*hsin*sin(th)
            hcross= hcos*sin(th)+E*hsin*cos(th)
            m = antenna_patterns[ifo][0]*hplus+antenna_patterns[ifo][1]*hcross
            s += m
            modes_dict[ifo].append(m)
        sig_dict[ifo]=s    
    return sig_dict, modes_dict, time_delay_dict<|MERGE_RESOLUTION|>--- conflicted
+++ resolved
@@ -103,7 +103,6 @@
         tpeak = self.delta_t*ipeak + float(self.time[0])
         return tpeak
 
-<<<<<<< HEAD
     def interpolate(self, times=None, t0=None, duration=None, fsamp=None):
         """
         Arguments
@@ -503,9 +502,6 @@
         return fig, axes
 
 
-
-=======
->>>>>>> 9b1ca691
 
 class Ringdown(Signal):
     _metadata = ['modes']
