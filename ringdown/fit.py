--- conflicted
+++ resolved
@@ -332,15 +332,12 @@
                 g_coeffs=g_coeff,
             ))
 
-<<<<<<< HEAD
             # Mode coordinate names must also be bytestrings in order to
             # serialize and compress properly
             input['modes'] = [bytes(f'{m.p}{m.l}{m.m}{m.n}', 'utf-8') for m in
                               self.modes]
-=======
         if 'q_exact' in self.model:
             input.update(interpolation_coeffs)
->>>>>>> 6ef8a07e
 
         input.update(self.prior_settings)
 
@@ -351,10 +348,13 @@
 
     @property
     def pymc_model(self):
-<<<<<<< HEAD
         if self._pymc_model is None:
             if self.model == 'mchi':
                 self._pymc_model = model.make_mchi_model(**self.model_input)
+            elif self.model == 'mchiq':
+                self._pymc_model = model.make_mchiq_model(**self.model_input)
+            elif self.model == 'mchiq_exact':
+                self._pymc_model = model.make_mchiq_exact_model(**self.model_input)
             elif self.model == 'mchi_aligned':
                 self._pymc_model = model.make_mchi_aligned_model(**self.model_input)
             elif self.model == 'ftau':
@@ -362,20 +362,6 @@
             else:
                 raise NotImplementedError(f'unrecognized model {self.model}')
         return self._pymc_model
-=======
-        if self.model == 'mchi':
-            return model.make_mchi_model(**self.model_input)
-        elif self.model == 'mchiq':
-            return model.make_mchiq_model(**self.model_input)
-        elif self.model == 'mchiq_exact':
-                return model.make_mchiq_exact_model(**self.model_input)
-        elif self.model == 'mchi_aligned':
-            return model.make_mchi_aligned_model(**self.model_input)
-        elif self.model == 'ftau':
-            return model.make_ftau_model(**self.model_input)
-        else:
-            raise NotImplementedError('models other than mchi not currently implemented')
->>>>>>> 6ef8a07e
 
     @classmethod
     def from_config(cls, config_input,no_cond=False):
